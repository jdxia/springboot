--- conflicted
+++ resolved
@@ -43,29 +43,18 @@
 	@Override
 	public ContextCustomizer createContextCustomizer(Class<?> testClass,
 			List<ContextConfigurationAttributes> configurationAttributes) {
-<<<<<<< HEAD
-		Class<?>[] filterClasses = MergedAnnotations
-				.from(testClass, SearchStrategy.INHERITED_ANNOTATIONS)
-				.get(TypeExcludeFilters.class)
-				.getValue(MergedAnnotation.VALUE, Class[].class).orElse(NO_FILTERS);
+		Class<?>[] filterClasses = MergedAnnotations.from(testClass, SearchStrategy.INHERITED_ANNOTATIONS)
+				.get(TypeExcludeFilters.class).getValue(MergedAnnotation.VALUE, Class[].class).orElse(NO_FILTERS);
 		if (ObjectUtils.isEmpty(filterClasses)) {
 			return null;
-=======
-		TypeExcludeFilters annotation = AnnotatedElementUtils.findMergedAnnotation(testClass, TypeExcludeFilters.class);
-		if (annotation != null) {
-			Set<Class<? extends TypeExcludeFilter>> filterClasses = new LinkedHashSet<>(
-					Arrays.asList(annotation.value()));
-			return new TypeExcludeFiltersContextCustomizer(testClass, filterClasses);
->>>>>>> 24925c3d
 		}
 		return createContextCustomizer(testClass, filterClasses);
 	}
 
 	@SuppressWarnings("unchecked")
-	private ContextCustomizer createContextCustomizer(Class<?> testClass,
-			Class<?>[] filterClasses) {
-		return new TypeExcludeFiltersContextCustomizer(testClass, new LinkedHashSet<>(
-				Arrays.asList((Class<? extends TypeExcludeFilter>[]) filterClasses)));
+	private ContextCustomizer createContextCustomizer(Class<?> testClass, Class<?>[] filterClasses) {
+		return new TypeExcludeFiltersContextCustomizer(testClass,
+				new LinkedHashSet<>(Arrays.asList((Class<? extends TypeExcludeFilter>[]) filterClasses)));
 	}
 
 }