--- conflicted
+++ resolved
@@ -46,7 +46,7 @@
 [[using.devtools.diagnosing-classloading-issues]]
 === Diagnosing Classloading Issues
 
-As described in the <<using#using-spring-boot-restart-vs-reload>> section, restart functionality is implemented by using two classloaders.
+As described in the <<using#using.devtools.restart.restart-vs-reload>> section, restart functionality is implemented by using two classloaders.
 For most applications, this approach works well.
 However, it can sometimes cause classloading issues, in particular in multi-module projects.
 
@@ -229,14 +229,8 @@
 
 [[using.devtools.restart.customizing-the-classload]]
 ==== Customizing the Restart Classloader
-<<<<<<< HEAD
 As described earlier in the <<using#using.devtools.restart.restart-vs-reload>> section, restart functionality is implemented by using two classloaders.
-For most applications, this approach works well.
-However, it can sometimes cause classloading issues.
-=======
-As described earlier in the <<using-spring-boot-restart-vs-reload>> section, restart functionality is implemented by using two classloaders.
 If this causes issues, you might need to customize what gets loaded by which classloader.
->>>>>>> f60af4db
 
 By default, any open project in your IDE is loaded with the "`restart`" classloader, and any regular `.jar` file is loaded with the "`base`" classloader.
 The same is true if you use `mvn spring-boot:run` or `gradle bootRun`: the project containing your `@SpringBootApplication` is loaded with the "`restart`" classloader, and everything else with the "`base`" classloader.
