--- conflicted
+++ resolved
@@ -521,12 +521,8 @@
 You can provide default values for your application in `application.properties` (or whatever other basename you choose with `spring.config.name`) in one of the default locations.
 These default values can then be overridden at runtime with a different file located in one of the custom locations.
 
-<<<<<<< HEAD
 NOTE: If you use environment variables rather than system properties, most operating systems disallow period-separated key names, but you can use underscores instead (for example, configprop:spring.config.name[format=envvar] instead of configprop:spring.config.name[]).
-=======
-NOTE: If you use environment variables rather than system properties, most operating systems disallow period-separated key names, but you can use underscores instead (for example, `SPRING_CONFIG_NAME` instead of `spring.config.name`).
 See <<boot-features-external-config-relaxed-binding-from-environment-variables>> for details.
->>>>>>> f0ec571b
 
 NOTE: If your application runs in a container, then JNDI properties (in `java:comp/env`) or servlet context initialization parameters can be used instead of, or as well as, environment variables or system properties.
 
