--- conflicted
+++ resolved
@@ -42,12 +42,8 @@
  *
  * @author Josh Long
  * @author Toshiaki Maki
-<<<<<<< HEAD
  * @author Stephane Nicoll
- * @since 1.1.0
-=======
  * @since 2.0.0
->>>>>>> cfeb0239
  */
 @ConfigurationProperties(prefix = "spring.servlet.multipart", ignoreUnknownFields = false)
 public class MultipartProperties {
