anchors:
  git-repo-resource-source: &git-repo-resource-source
    uri: ((github-repo))
    username: ((github-username))
    password: ((github-password))
    branch: ((branch))
  registry-image-resource-source: &registry-image-resource-source
    username: ((docker-hub-username))
    password: ((docker-hub-password))
    tag: ((milestone))
  gradle-enterprise-task-params: &gradle-enterprise-task-params
    GRADLE_ENTERPRISE_ACCESS_KEY: ((gradle_enterprise_secret_access_key))
    GRADLE_ENTERPRISE_CACHE_USERNAME: ((gradle_enterprise_cache_user.username))
    GRADLE_ENTERPRISE_CACHE_PASSWORD: ((gradle_enterprise_cache_user.password))
  docker-hub-task-params: &docker-hub-task-params
    DOCKER_HUB_USERNAME: ((docker-hub-username))
    DOCKER_HUB_PASSWORD: ((docker-hub-password))
  github-task-params: &github-task-params
    GITHUB_REPO: spring-boot
    GITHUB_ORGANIZATION: spring-projects
    GITHUB_PASSWORD: ((github-ci-release-token))
    GITHUB_USERNAME: ((github-username))
    MILESTONE: ((milestone))
  sontatype-task-params: &sonatype-task-params
    SONATYPE_USER_TOKEN: ((sonatype-username))
    SONATYPE_PASSWORD_TOKEN: ((sonatype-password))
    SONATYPE_URL: ((sonatype-url))
    SONATYPE_STAGING_PROFILE_ID: ((sonatype-staging-profile-id))
  artifactory-task-params: &artifactory-task-params
    ARTIFACTORY_SERVER: ((artifactory-server))
    ARTIFACTORY_USERNAME: ((artifactory-username))
    ARTIFACTORY_PASSWORD: ((artifactory-password))
  sdkman-task-params: &sdkman-task-params
    SDKMAN_CONSUMER_KEY: ((sdkman-consumer-key))
    SDKMAN_CONSUMER_TOKEN: ((sdkman-consumer-token))
  build-project-task-params: &build-project-task-params
    privileged: true
    timeout: ((task-timeout))
    file: git-repo/ci/tasks/build-project.yml
    params:
      BRANCH: ((branch))
      <<: *gradle-enterprise-task-params
      <<: *docker-hub-task-params
  run-system-tests-task-params: &run-system-tests-task-params
    privileged: true
    timeout: ((task-timeout))
    file: git-repo/ci/tasks/run-system-tests.yml
    params:
      BRANCH: ((branch))
      <<: *gradle-enterprise-task-params
      <<: *docker-hub-task-params
  artifactory-repo-put-params: &artifactory-repo-put-params
    signing_key: ((signing-key))
    signing_passphrase: ((signing-passphrase))
    repo: libs-snapshot-local
    folder: distribution-repository
    build_uri: "https://ci.spring.io/teams/${BUILD_TEAM_NAME}/pipelines/${BUILD_PIPELINE_NAME}/jobs/${BUILD_JOB_NAME}/builds/${BUILD_NAME}"
    build_number: "${BUILD_PIPELINE_NAME}-${BUILD_JOB_NAME}-${BUILD_NAME}"
    disable_checksum_uploads: true
    threads: 8
    artifact_set:
    - include:
      - "/**/spring-boot-docs-*.zip"
      properties:
        "zip.type": "docs"
        "zip.deployed": "false"
  slack-fail-params: &slack-fail-params
    text: >
      :concourse-failed: <!here> <https://ci.spring.io/teams/${BUILD_TEAM_NAME}/pipelines/${BUILD_PIPELINE_NAME}/jobs/${BUILD_JOB_NAME}/builds/${BUILD_NAME}|${BUILD_PIPELINE_NAME} ${BUILD_JOB_NAME} failed!>
      [$TEXT_FILE_CONTENT]
    text_file: git-repo/build/build-scan-uri.txt
    silent: true
    icon_emoji: ":concourse:"
    username: concourse-ci
  slack-success-params: &slack-success-params
    text: >
      :concourse-succeeded: <https://ci.spring.io/teams/${BUILD_TEAM_NAME}/pipelines/${BUILD_PIPELINE_NAME}/jobs/${BUILD_JOB_NAME}/builds/${BUILD_NAME}|${BUILD_PIPELINE_NAME} ${BUILD_JOB_NAME} was successful!>
      [$TEXT_FILE_CONTENT]
    text_file: git-repo/build/build-scan-uri.txt
    silent: true
    icon_emoji: ":concourse:"
    username: concourse-ci
  homebrew-tap-repo-resource-source: &homebrew-tap-repo-resource-source
    uri: ((homebrew-tap-repo))
    username: ((github-username))
    password: ((github-password))
    branch: main
  gradle-publish-params: &gradle-publish-params
    gradle_publish_key: ((gradle-publish-key))
    gradle_publish_secret: ((gradle-publish-secret))
resource_types:
- name: artifactory-resource
  type: registry-image
  source:
    repository: springio/artifactory-resource
    tag: 0.0.15-SNAPSHOT
- name: pull-request
  type: registry-image
  source:
    repository: teliaoss/github-pr-resource
    tag: v0.23.0
- name: github-status-resource
  type: registry-image
  source:
    repository: dpb587/github-status-resource
    tag: master
- name: slack-notification
  type: registry-image
  source:
    repository: cfcommunity/slack-notification-resource
    tag: latest
resources:
- name: git-repo
  type: git
  icon: github
  source:
    <<: *git-repo-resource-source
- name: git-repo-windows
  type: git
  icon: github
  source:
    <<: *git-repo-resource-source
    git_config:
    - name: core.autocrlf
      value: true
- name: git-pull-request
  type: pull-request
  icon: source-pull
  source:
    access_token: ((github-ci-pull-request-token))
    repository: ((github-repo-name))
    base_branch: ((branch))
    ignore_paths: ["ci/*"]
- name: github-pre-release
  type: github-release
  icon: briefcase-download-outline
  source:
    owner: spring-projects
    repository: spring-boot
    access_token: ((github-ci-release-token))
    pre_release: true
    release: false
- name: github-release
  type: github-release
  icon: briefcase-download
  source:
    owner: spring-projects
    repository: spring-boot
    access_token: ((github-ci-release-token))
    pre_release: false
- name: ci-images-git-repo
  type: git
  icon: github
  source:
    uri: ((github-repo))
    branch: ((branch))
    paths: ["ci/images/*"]
- name: ci-image
  type: registry-image
  icon: docker
  source:
    <<: *registry-image-resource-source
    repository: ((docker-hub-organization))/spring-boot-ci
- name: ci-image-jdk11
  type: registry-image
  icon: docker
  source:
    <<: *registry-image-resource-source
    repository: ((docker-hub-organization))/spring-boot-ci-jdk11
- name: ci-image-jdk16
  type: registry-image
  icon: docker
  source:
    <<: *registry-image-resource-source
    repository: ((docker-hub-organization))/spring-boot-ci-jdk16
<<<<<<< HEAD
- name: paketo-builder-base-image
  type: registry-image
  icon: docker
  source:
    repository: paketobuildpacks/builder
    tag: base
=======
- name: ci-image-jdk17
  type: registry-image
  icon: docker
  source:
    <<: *registry-image-resource-source
    repository: ((docker-hub-organization))/spring-boot-ci-jdk17
>>>>>>> 36a4b775
- name: artifactory-repo
  type: artifactory-resource
  icon: package-variant
  source:
    uri: ((artifactory-server))
    username: ((artifactory-username))
    password: ((artifactory-password))
    build_name: ((build-name))
- name: repo-status-build
  type: github-status-resource
  icon: eye-check-outline
  source:
    repository: ((github-repo-name))
    access_token: ((github-ci-status-token))
    branch: ((branch))
    context: build
- name: repo-status-jdk11-build
  type: github-status-resource
  icon: eye-check-outline
  source:
    repository: ((github-repo-name))
    access_token: ((github-ci-status-token))
    branch: ((branch))
    context: jdk11-build
- name: repo-status-jdk16-build
  type: github-status-resource
  icon: eye-check-outline
  source:
    repository: ((github-repo-name))
    access_token: ((github-ci-status-token))
    branch: ((branch))
    context: jdk16-build
- name: repo-status-jdk17-build
  type: github-status-resource
  icon: eye-check-outline
  source:
    repository: ((github-repo-name))
    access_token: ((github-ci-status-token))
    branch: ((branch))
    context: jdk17-build
- name: slack-alert
  type: slack-notification
  icon: slack
  source:
    url: ((slack-webhook-url))
- name: every-wednesday
  type: time
  icon: clock-outline
  source:
    start: 8:00 PM
    stop: 9:00 PM
    days: [Wednesday]
- name: daily
  type: time
  icon: clock-outline
  source: { interval: "24h" }
- name: homebrew-tap-repo
  type: git
  icon: github
  source:
    <<: *homebrew-tap-repo-resource-source
jobs:
- name: build-ci-images
  plan:
  - get: ci-images-git-repo
    trigger: true
  - get: git-repo
  - in_parallel:
    - task: build-ci-image
      privileged: true
      file: git-repo/ci/tasks/build-ci-image.yml
      output_mapping:
        image: ci-image
      vars:
        ci-image-name: ci-image
    - task: build-ci-image-jdk11
      privileged: true
      file: git-repo/ci/tasks/build-ci-image.yml
      output_mapping:
        image: ci-image-jdk11
      vars:
        ci-image-name: ci-image-jdk11
    - task: build-ci-image-jdk16
      privileged: true
      file: git-repo/ci/tasks/build-ci-image.yml
      output_mapping:
        image: ci-image-jdk16
      vars:
        ci-image-name: ci-image-jdk16
    - task: build-ci-image-jdk17
      privileged: true
      file: git-repo/ci/tasks/build-ci-image.yml
      output_mapping:
        image: ci-image-jdk17
      vars:
        ci-image-name: ci-image-jdk17
  - in_parallel:
    - put: ci-image
      params:
        image: ci-image/image.tar
    - put: ci-image-jdk11
      params:
        image: ci-image-jdk11/image.tar
    - put: ci-image-jdk16
      params:
        image: ci-image-jdk16/image.tar
    - put: ci-image-jdk17
      params:
        image: ci-image-jdk17/image.tar
- name: detect-jdk-updates
  plan:
  - get: git-repo
  - get: every-wednesday
    trigger: true
  - get: ci-image
  - in_parallel:
    - task: detect-jdk8-update
      image: ci-image
      file: git-repo/ci/tasks/detect-jdk-updates.yml
      params:
        <<: *github-task-params
        JDK_VERSION: java8
    - task: detect-jdk11-update
      image: ci-image
      file: git-repo/ci/tasks/detect-jdk-updates.yml
      params:
        <<: *github-task-params
        JDK_VERSION: java11
    - task: detect-jdk16-update
      image: ci-image
      file: git-repo/ci/tasks/detect-jdk-updates.yml
      params:
        <<: *github-task-params
        JDK_VERSION: java16
    - task: detect-jdk17-update
      image: ci-image
      file: git-repo/ci/tasks/detect-jdk-updates.yml
      params:
        <<: *github-task-params
        JDK_VERSION: java17
- name: detect-ubuntu-image-updates
  plan:
  - get: git-repo
  - get: every-wednesday
    trigger: true
  - get: ci-image
  - do:
    - task: detect-ubuntu-image-updates
      image: ci-image
      file: git-repo/ci/tasks/detect-ubuntu-image-updates.yml
      params:
        <<: *github-task-params
- name: detect-docker-updates
  plan:
  - get: git-repo
  - get: every-wednesday
    trigger: true
  - get: ci-image
  - do:
    - task: detect-docker-updates
      image: ci-image
      file: git-repo/ci/tasks/detect-docker-updates.yml
      params:
        <<: *github-task-params
- name: build
  serial: true
  public: true
  plan:
  - get: ci-image
  - get: git-repo
    trigger: true
  - put: repo-status-build
    params: { state: "pending", commit: "git-repo" }
  - do:
    - task: build-project
      image: ci-image
      <<: *build-project-task-params
    on_failure:
      do:
      - put: repo-status-build
        params: { state: "failure", commit: "git-repo" }
      - put: slack-alert
        params:
          <<: *slack-fail-params
  - put: repo-status-build
    params: { state: "success", commit: "git-repo" }
  - put: artifactory-repo
    params:
      <<: *artifactory-repo-put-params
    get_params:
      threads: 8
    on_failure:
      do:
      - put: slack-alert
        params:
          <<: *slack-fail-params
  - put: slack-alert
    params:
      <<: *slack-success-params
- name: build-pull-requests
  serial: true
  public: true
  plan:
  - get: ci-image
  - get: git-repo
    resource: git-pull-request
    trigger: true
    version: every
  - do:
    - put: git-pull-request
      params:
        path: git-repo
        status: pending
    - task: build-project
      image: ci-image
      file: git-repo/ci/tasks/build-pr-project.yml
      timeout: ((task-timeout))
    on_success:
      put: git-pull-request
      params:
        path: git-repo
        status: success
    on_failure:
      put: git-pull-request
      params:
        path: git-repo
        status: failure
- name: jdk11-build
  serial: true
  public: true
  plan:
  - get: ci-image-jdk11
  - get: git-repo
    trigger: true
  - put: repo-status-jdk11-build
    params: { state: "pending", commit: "git-repo" }
  - do:
    - task: build-project
      image: ci-image-jdk11
      <<: *build-project-task-params
    on_failure:
      do:
      - put: repo-status-jdk11-build
        params: { state: "failure", commit: "git-repo" }
      - put: slack-alert
        params:
          <<: *slack-fail-params
  - put: repo-status-jdk11-build
    params: { state: "success", commit: "git-repo" }
  - put: slack-alert
    params:
      <<: *slack-success-params
- name: jdk16-build
  serial: true
  public: true
  plan:
    - get: ci-image-jdk16
    - get: git-repo
      trigger: true
    - put: repo-status-jdk16-build
      params: { state: "pending", commit: "git-repo" }
    - do:
      - task: build-project
        image: ci-image-jdk16
        privileged: true
        timeout: ((task-timeout))
        file: git-repo/ci/tasks/build-project.yml
        params:
          BRANCH: ((branch))
          TOOLCHAIN_JAVA_VERSION: 16
          <<: *gradle-enterprise-task-params
          <<: *docker-hub-task-params
      on_failure:
        do:
          - put: repo-status-jdk16-build
            params: { state: "failure", commit: "git-repo" }
          - put: slack-alert
            params:
              <<: *slack-fail-params
    - put: repo-status-jdk16-build
      params: { state: "success", commit: "git-repo" }
    - put: slack-alert
      params:
       <<: *slack-success-params
- name: jdk17-build
  serial: true
  public: true
  plan:
    - get: ci-image-jdk17
    - get: git-repo
      trigger: true
    - put: repo-status-jdk17-build
      params: { state: "pending", commit: "git-repo" }
    - do:
        - task: build-project
          image: ci-image-jdk17
          privileged: true
          timeout: ((task-timeout))
          file: git-repo/ci/tasks/build-project.yml
          params:
            BRANCH: ((branch))
            TOOLCHAIN_JAVA_VERSION: 17
            <<: *gradle-enterprise-task-params
            <<: *docker-hub-task-params
      on_failure:
        do:
          - put: repo-status-jdk17-build
            params: { state: "failure", commit: "git-repo" }
          - put: slack-alert
            params:
              <<: *slack-fail-params
    - put: repo-status-jdk17-build
      params: { state: "success", commit: "git-repo" }
    - put: slack-alert
      params:
        <<: *slack-success-params
- name: windows-build
  serial: true
  plan:
    - get: git-repo
      resource: git-repo-windows
    - get: daily
      trigger: true
    - do:
      - task: build-project
        privileged: true
        file: git-repo/ci/tasks/build-project-windows.yml
        tags:
        - WIN64
        timeout: ((task-timeout))
        params:
          BRANCH: ((branch))
          <<: *gradle-enterprise-task-params
      on_failure:
        do:
          - put: slack-alert
            params:
              <<: *slack-fail-params
    - put: slack-alert
      params:
        <<: *slack-success-params
- name: stage-milestone
  serial: true
  plan:
  - get: ci-image
  - get: git-repo
    trigger: false
  - task: stage
    image: ci-image
    file: git-repo/ci/tasks/stage.yml
    params:
      RELEASE_TYPE: M
      <<: *gradle-enterprise-task-params
      <<: *docker-hub-task-params
  - put: artifactory-repo
    params:
      <<: *artifactory-repo-put-params
      repo: libs-staging-local
    get_params:
      threads: 8
  - put: git-repo
    params:
      repository: stage-git-repo
- name: stage-rc
  serial: true
  plan:
  - get: ci-image
  - get: git-repo
    trigger: false
  - task: stage
    image: ci-image
    file: git-repo/ci/tasks/stage.yml
    params:
      RELEASE_TYPE: RC
      <<: *gradle-enterprise-task-params
      <<: *docker-hub-task-params
  - put: artifactory-repo
    params:
      <<: *artifactory-repo-put-params
      repo: libs-staging-local
    get_params:
      threads: 8
  - put: git-repo
    params:
      repository: stage-git-repo
- name: stage-release
  serial: true
  plan:
  - get: ci-image
  - get: git-repo
    trigger: false
  - task: stage
    image: ci-image
    file: git-repo/ci/tasks/stage.yml
    params:
      RELEASE_TYPE: RELEASE
      <<: *gradle-enterprise-task-params
      <<: *docker-hub-task-params
  - put: artifactory-repo
    params:
      <<: *artifactory-repo-put-params
      repo: libs-staging-local
    get_params:
      threads: 8
  - put: git-repo
    params:
      repository: stage-git-repo
- name: promote-milestone
  serial: true
  plan:
  - get: ci-image
  - get: git-repo
    trigger: false
  - get: artifactory-repo
    trigger: false
    passed: [stage-milestone]
    params:
      download_artifacts: false
      save_build_info: true
  - task: promote
    image: ci-image
    file: git-repo/ci/tasks/promote.yml
    params:
      RELEASE_TYPE: M
      <<: *artifactory-task-params
  - task: generate-changelog
    file: git-repo/ci/tasks/generate-changelog.yml
    params:
      RELEASE_TYPE: M
      GITHUB_USERNAME: ((github-username))
      GITHUB_TOKEN: ((github-ci-release-token))
  - put: github-pre-release
    params:
      name: generated-changelog/tag
      tag: generated-changelog/tag
      body: generated-changelog/changelog.md
- name: promote-rc
  serial: true
  plan:
  - get: ci-image
  - get: git-repo
    trigger: false
  - get: artifactory-repo
    trigger: false
    passed: [stage-rc]
    params:
      download_artifacts: false
      save_build_info: true
  - task: promote
    image: ci-image
    file: git-repo/ci/tasks/promote.yml
    params:
      RELEASE_TYPE: RC
      <<: *artifactory-task-params
  - task: generate-changelog
    file: git-repo/ci/tasks/generate-changelog.yml
    params:
      RELEASE_TYPE: RC
      GITHUB_USERNAME: ((github-username))
      GITHUB_TOKEN: ((github-ci-release-token))
  - put: github-pre-release
    params:
      name: generated-changelog/tag
      tag: generated-changelog/tag
      body: generated-changelog/changelog.md
- name: promote-release
  serial: true
  plan:
  - get: ci-image
  - get: git-repo
    trigger: false
  - get: artifactory-repo
    trigger: false
    passed: [stage-release]
    params:
      download_artifacts: true
      save_build_info: true
      threads: 8
  - task: promote
    image: ci-image
    file: git-repo/ci/tasks/promote.yml
    params:
      RELEASE_TYPE: RELEASE
      <<: *artifactory-task-params
      <<: *sonatype-task-params
- name: publish-gradle-plugin
  serial: true
  plan:
    - get: ci-image
    - get: git-repo
    - get: artifactory-repo
      passed: [promote-release]
      params:
        download_artifacts: false
        save_build_info: true
    - task: publish-gradle-plugin
      image: ci-image
      file: git-repo/ci/tasks/publish-gradle-plugin.yml
      params:
        <<: *gradle-publish-params
- name: create-github-release
  serial: true
  plan:
  - get: ci-image
  - get: git-repo
  - get: artifactory-repo
    trigger: true
    passed: [promote-release]
    params:
      download_artifacts: false
      save_build_info: true
  - task: generate-changelog
    file: git-repo/ci/tasks/generate-changelog.yml
    params:
      RELEASE_TYPE: RELEASE
      GITHUB_USERNAME: ((github-username))
      GITHUB_TOKEN: ((github-ci-release-token))
  - put: github-release
    params:
      name: generated-changelog/tag
      tag: generated-changelog/tag
      body: generated-changelog/changelog.md
- name: publish-to-sdkman
  serial: true
  plan:
    - get: ci-image
    - get: git-repo
    - get: artifactory-repo
      passed: [create-github-release]
      params:
        download_artifacts: false
        save_build_info: true
    - task: publish-to-sdkman
      image: ci-image
      file: git-repo/ci/tasks/publish-to-sdkman.yml
      params:
        <<: *sdkman-task-params
        RELEASE_TYPE: RELEASE
        BRANCH: ((branch))
        LATEST_GA: false
- name: update-homebrew-tap
  serial: true
  plan:
    - get: ci-image
    - get: git-repo
    - get: homebrew-tap-repo
    - get: artifactory-repo
      passed: [create-github-release]
      params:
        download_artifacts: false
        save_build_info: true
    - task: update-homebrew-tap
      image: ci-image
      file: git-repo/ci/tasks/update-homebrew-tap.yml
      params:
        LATEST_GA: false
    - put: homebrew-tap-repo
      params:
        repository: updated-homebrew-tap-repo
- name: run-system-tests
  serial: true
  public: true
  plan:
    - get: ci-image
    - get: git-repo
    - get: paketo-builder-base-image
      trigger: true
    - get: daily
      trigger: true
    - do:
        - task: run-system-tests
          image: ci-image
          <<: *run-system-tests-task-params
      on_failure:
        do:
          - put: slack-alert
            params:
              <<: *slack-fail-params
    - put: slack-alert
      params:
        <<: *slack-success-params
- name: jdk11-run-system-tests
  serial: true
  public: true
  plan:
    - get: ci-image-jdk11
    - get: git-repo
    - get: paketo-builder-base-image
      trigger: true
    - get: daily
      trigger: true
    - do:
        - task: run-system-tests
          image: ci-image-jdk11
          <<: *run-system-tests-task-params
      on_failure:
        do:
          - put: slack-alert
            params:
              <<: *slack-fail-params
    - put: slack-alert
      params:
        <<: *slack-success-params
- name: jdk16-run-system-tests
  serial: true
  public: true
  plan:
    - get: ci-image-jdk16
    - get: git-repo
    - get: paketo-builder-base-image
      trigger: true
    - get: daily
      trigger: true
    - do:
        - task: run-system-tests
          image: ci-image-jdk16
          privileged: true
          timeout: ((task-timeout))
          file: git-repo/ci/tasks/run-system-tests.yml
          params:
            BRANCH: ((branch))
            TOOLCHAIN_JAVA_VERSION: 16
            <<: *gradle-enterprise-task-params
            <<: *docker-hub-task-params
      on_failure:
        do:
          - put: slack-alert
            params:
              <<: *slack-fail-params
    - put: slack-alert
      params:
        <<: *slack-success-params
groups:
- name: "builds"
  jobs: ["build", "jdk11-build", "jdk16-build", "jdk17-build", "windows-build"]
- name: "releases"
  jobs: ["stage-milestone", "stage-rc", "stage-release", "promote-milestone", "promote-rc", "promote-release", "create-github-release", "publish-gradle-plugin", "publish-to-sdkman", "update-homebrew-tap"]
- name: "system-tests"
  jobs: ["run-system-tests", "jdk11-run-system-tests", "jdk16-run-system-tests"]
- name: "ci-images"
  jobs: ["build-ci-images", "detect-docker-updates", "detect-jdk-updates", "detect-ubuntu-image-updates"]
- name: "pull-requests"
  jobs: ["build-pull-requests"]<|MERGE_RESOLUTION|>--- conflicted
+++ resolved
@@ -173,21 +173,18 @@
   source:
     <<: *registry-image-resource-source
     repository: ((docker-hub-organization))/spring-boot-ci-jdk16
-<<<<<<< HEAD
+- name: ci-image-jdk17
+  type: registry-image
+  icon: docker
+  source:
+    <<: *registry-image-resource-source
+    repository: ((docker-hub-organization))/spring-boot-ci-jdk17
 - name: paketo-builder-base-image
   type: registry-image
   icon: docker
   source:
     repository: paketobuildpacks/builder
     tag: base
-=======
-- name: ci-image-jdk17
-  type: registry-image
-  icon: docker
-  source:
-    <<: *registry-image-resource-source
-    repository: ((docker-hub-organization))/spring-boot-ci-jdk17
->>>>>>> 36a4b775
 - name: artifactory-repo
   type: artifactory-resource
   icon: package-variant
@@ -820,13 +817,42 @@
     - put: slack-alert
       params:
         <<: *slack-success-params
+- name: jdk17-run-system-tests
+  serial: true
+  public: true
+  plan:
+    - get: ci-image-jdk16
+    - get: git-repo
+    - get: paketo-builder-base-image
+      trigger: true
+    - get: daily
+      trigger: true
+    - do:
+        - task: run-system-tests
+          image: ci-image-jdk16
+          privileged: true
+          timeout: ((task-timeout))
+          file: git-repo/ci/tasks/run-system-tests.yml
+          params:
+            BRANCH: ((branch))
+            TOOLCHAIN_JAVA_VERSION: 17
+            <<: *gradle-enterprise-task-params
+            <<: *docker-hub-task-params
+      on_failure:
+        do:
+          - put: slack-alert
+            params:
+              <<: *slack-fail-params
+    - put: slack-alert
+      params:
+        <<: *slack-success-params
 groups:
 - name: "builds"
   jobs: ["build", "jdk11-build", "jdk16-build", "jdk17-build", "windows-build"]
 - name: "releases"
   jobs: ["stage-milestone", "stage-rc", "stage-release", "promote-milestone", "promote-rc", "promote-release", "create-github-release", "publish-gradle-plugin", "publish-to-sdkman", "update-homebrew-tap"]
 - name: "system-tests"
-  jobs: ["run-system-tests", "jdk11-run-system-tests", "jdk16-run-system-tests"]
+  jobs: ["run-system-tests", "jdk11-run-system-tests", "jdk16-run-system-tests", "jdk17-run-system-tests"]
 - name: "ci-images"
   jobs: ["build-ci-images", "detect-docker-updates", "detect-jdk-updates", "detect-ubuntu-image-updates"]
 - name: "pull-requests"
